<?xml version="1.0" encoding="UTF-8"?>
<!--
  Licensed to the Apache Software Foundation (ASF) under one or more
  contributor license agreements.  See the NOTICE file distributed with
  this work for additional information regarding copyright ownership.
  The ASF licenses this file to You under the Apache License, Version 2.0
  (the "License"); you may not use this file except in compliance with
  the License.  You may obtain a copy of the License at

      http://www.apache.org/licenses/LICENSE-2.0

  Unless required by applicable law or agreed to in writing, software
  distributed under the License is distributed on an "AS IS" BASIS,
  WITHOUT WARRANTIES OR CONDITIONS OF ANY KIND, either express or implied.
  See the License for the specific language governing permissions and
  limitations under the License.
-->
<project xmlns="http://maven.apache.org/POM/4.0.0"
         xmlns:xsi="http://www.w3.org/2001/XMLSchema-instance"
         xsi:schemaLocation="http://maven.apache.org/POM/4.0.0 http://maven.apache.org/xsd/maven-4.0.0.xsd">
    <modelVersion>4.0.0</modelVersion>
    <parent>
        <groupId>org.apache.knox</groupId>
        <artifactId>gateway</artifactId>
        <version>0.6.0-SNAPSHOT</version>
    </parent>
    <artifactId>gateway-release</artifactId>

    <name>gateway-release</name>
    <description>The gateway binary release packaging.</description>

    <licenses>
        <license>
            <name>The Apache Software License, Version 2.0</name>
            <url>http://www.apache.org/licenses/LICENSE-2.0.txt</url>
            <distribution>repo</distribution>
        </license>
    </licenses>


    <profiles>
        <profile>
            <id>release</id>
            <build>
                <plugins>
                    <plugin>
                        <inherited>false</inherited>
                        <artifactId>maven-assembly-plugin</artifactId>
                        <version>2.4</version>
                        <executions>
                            <execution>
                                <id>binary</id>
                                <phase>package</phase>
                                <goals><goal>single</goal></goals>
                                <configuration>
                                    <finalName>${gateway-artifact}-${gateway-version}</finalName>
                                    <outputDirectory>../target/${gateway-version}</outputDirectory>
                                    <appendAssemblyId>false</appendAssemblyId>
                                    <descriptors>
                                        <descriptor>src/assembly.xml</descriptor>
                                    </descriptors>
                                </configuration>
                            </execution>
                        </executions>
                    </plugin>
                    <plugin>
                        <artifactId>maven-antrun-plugin</artifactId>
                        <executions>
                            <execution>
                                <phase>package</phase>
                                <goals><goal>run</goal></goals>
                                <configuration>
                                    <tasks>
                                        <checksum algorithm="MD5" fileext=".md5">
                                            <fileset dir="../target/${gateway-version}">
                                                <include name="*.zip" />
                                                <include name="*.tar.gz" />
                                            </fileset>
                                        </checksum>
                                        <checksum algorithm="SHA1" fileext=".sha">
                                            <fileset dir="../target/${gateway-version}">
                                                <include name="*.zip" />
                                                <include name="*.tar.gz" />
                                            </fileset>
                                        </checksum>
                                    </tasks>
                                </configuration>
                            </execution>
                        </executions>
                        <dependencies>
                            <dependency>
                                <groupId>org.apache.ant</groupId>
                                <artifactId>ant-nodeps</artifactId>
                                <version>1.8.1</version>
                            </dependency>
                        </dependencies>
                    </plugin>
                    <plugin>
                        <!-- Using the dependency plugin to grab a dependency jar (gateway-service-definitions) and
                        unpack some resources into the build directory so that it can be included in the assembly.
                        The phase 'generate-resources' is chosen since it is not only the closest fit to the description
                        of the action, but more importantly, it is a phase that is guaranteed to occur before the
                        assembly which is tied to 'package'.
                        -->
                        <groupId>org.apache.maven.plugins</groupId>
                        <artifactId>maven-dependency-plugin</artifactId>
                        <version>2.8</version>
                        <executions>
                            <execution>
                                <id>unpack</id>
                                <phase>generate-resources</phase>
                                <goals>
                                    <goal>unpack</goal>
                                </goals>
                                <configuration>
                                    <artifactItems>
                                        <artifactItem>
                                            <groupId>${gateway-group}</groupId>
                                            <artifactId>gateway-service-definitions</artifactId>
                                            <type>jar</type>
                                            <overWrite>true</overWrite>
                                            <outputDirectory>${project.build.directory}</outputDirectory>
                                            <includes>services/**/*</includes>
                                        </artifactItem>
                                    </artifactItems>
                                </configuration>
                            </execution>
                        </executions>
                    </plugin>
                </plugins>
            </build>
        </profile>
    </profiles>

    <dependencies>

        <dependency>
            <groupId>${gateway-group}</groupId>
            <artifactId>gateway-server</artifactId>
        </dependency>
        <dependency>
            <groupId>${gateway-group}</groupId>
            <artifactId>knox-cli-launcher</artifactId>
        </dependency>
        <dependency>
            <groupId>${gateway-group}</groupId>
            <artifactId>gateway-server-launcher</artifactId>
        </dependency>
        <dependency>
            <groupId>${gateway-group}</groupId>
            <artifactId>gateway-service-admin</artifactId>
        </dependency>
        <dependency>
            <groupId>${gateway-group}</groupId>
            <artifactId>gateway-service-as</artifactId>
        </dependency>
        <dependency>
            <groupId>${gateway-group}</groupId>
            <artifactId>gateway-service-hbase</artifactId>
        </dependency>
        <dependency>
            <groupId>${gateway-group}</groupId>
            <artifactId>gateway-service-hive</artifactId>
        </dependency>
        <dependency>
            <groupId>${gateway-group}</groupId>
            <artifactId>gateway-service-webhdfs</artifactId>
        </dependency>
        <dependency>
            <groupId>${gateway-group}</groupId>
            <artifactId>gateway-service-storm</artifactId>
        </dependency>
        <dependency>
            <groupId>${gateway-group}</groupId>
            <artifactId>gateway-service-tgs</artifactId>
        </dependency>
        <dependency>
            <groupId>${gateway-group}</groupId>
<<<<<<< HEAD
=======
            <artifactId>gateway-service-knoxsso</artifactId>
        </dependency>
        <dependency>
            <groupId>${gateway-group}</groupId>
            <artifactId>gateway-service-yarn-rm</artifactId>
        </dependency>
        <dependency>
            <groupId>${gateway-group}</groupId>
>>>>>>> 95136c51
            <artifactId>gateway-provider-rewrite</artifactId>
        </dependency>
        <dependency>
            <groupId>${gateway-group}</groupId>
            <artifactId>gateway-provider-rewrite-step-secure-query</artifactId>
        </dependency>
        <dependency>
            <groupId>${gateway-group}</groupId>
            <artifactId>gateway-provider-rewrite-step-encrypt-uri</artifactId>
        </dependency>
        <dependency>
            <groupId>${gateway-group}</groupId>
            <artifactId>gateway-provider-rewrite-func-hostmap-static</artifactId>
        </dependency>
        <dependency>
            <groupId>${gateway-group}</groupId>
            <artifactId>gateway-provider-rewrite-func-service-registry</artifactId>
        </dependency>
        <dependency>
            <groupId>${gateway-group}</groupId>
            <artifactId>gateway-provider-security-picketlink</artifactId>
        </dependency>
        <dependency>
            <groupId>${gateway-group}</groupId>
            <artifactId>gateway-provider-security-shiro</artifactId>
        </dependency>
        <dependency>
            <groupId>${gateway-group}</groupId>
            <artifactId>gateway-provider-security-jwt</artifactId>
        </dependency>
        <dependency>
            <groupId>${gateway-group}</groupId>
            <artifactId>gateway-provider-security-webappsec</artifactId>
        </dependency>
        <dependency>
            <groupId>${gateway-group}</groupId>
            <artifactId>gateway-provider-security-preauth</artifactId>
        </dependency>
        <dependency>
            <groupId>${gateway-group}</groupId>
            <artifactId>gateway-provider-security-hadoopauth</artifactId>
        </dependency>
        <dependency>
            <groupId>${gateway-group}</groupId>
            <artifactId>gateway-provider-security-authz-acls</artifactId>
        </dependency>
        <dependency>
            <groupId>${gateway-group}</groupId>
            <artifactId>gateway-provider-identity-assertion-common</artifactId>
        </dependency>
        <dependency>
            <groupId>${gateway-group}</groupId>
            <artifactId>gateway-provider-identity-assertion-concat</artifactId>
        </dependency>
        <dependency>
            <groupId>${gateway-group}</groupId>
            <artifactId>gateway-provider-identity-assertion-pseudo</artifactId>
        </dependency>
        <dependency>
            <groupId>${gateway-group}</groupId>
            <artifactId>gateway-provider-ha</artifactId>
        </dependency>

        <dependency>
            <groupId>${gateway-group}</groupId>
            <artifactId>hadoop-examples</artifactId>
        </dependency>

        <dependency>
            <groupId>${gateway-group}</groupId>
            <artifactId>gateway-shell</artifactId>
        </dependency>
        <dependency>
            <groupId>${gateway-group}</groupId>
            <artifactId>gateway-shell-launcher</artifactId>
        </dependency>

        <dependency>
            <groupId>${gateway-group}</groupId>
            <artifactId>gateway-test-ldap</artifactId>
        </dependency>
        <dependency>
            <groupId>${gateway-group}</groupId>
            <artifactId>gateway-test-ldap-launcher</artifactId>
        </dependency>

        <dependency>
            <groupId>junit</groupId>
            <artifactId>junit</artifactId>
            <scope>test</scope>
        </dependency>
    </dependencies>

</project><|MERGE_RESOLUTION|>--- conflicted
+++ resolved
@@ -176,17 +176,10 @@
         </dependency>
         <dependency>
             <groupId>${gateway-group}</groupId>
-<<<<<<< HEAD
-=======
             <artifactId>gateway-service-knoxsso</artifactId>
         </dependency>
         <dependency>
             <groupId>${gateway-group}</groupId>
-            <artifactId>gateway-service-yarn-rm</artifactId>
-        </dependency>
-        <dependency>
-            <groupId>${gateway-group}</groupId>
->>>>>>> 95136c51
             <artifactId>gateway-provider-rewrite</artifactId>
         </dependency>
         <dependency>
