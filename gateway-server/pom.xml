<?xml version="1.0" encoding="UTF-8"?>
<!--
  Licensed to the Apache Software Foundation (ASF) under one or more
  contributor license agreements.  See the NOTICE file distributed with
  this work for additional information regarding copyright ownership.
  The ASF licenses this file to You under the Apache License, Version 2.0
  (the "License"); you may not use this file except in compliance with
  the License.  You may obtain a copy of the License at

      http://www.apache.org/licenses/LICENSE-2.0

  Unless required by applicable law or agreed to in writing, software
  distributed under the License is distributed on an "AS IS" BASIS,
  WITHOUT WARRANTIES OR CONDITIONS OF ANY KIND, either express or implied.
  See the License for the specific language governing permissions and
  limitations under the License.
-->
<project xmlns="http://maven.apache.org/POM/4.0.0"
         xmlns:xsi="http://www.w3.org/2001/XMLSchema-instance"
         xsi:schemaLocation="http://maven.apache.org/POM/4.0.0 http://maven.apache.org/xsd/maven-4.0.0.xsd">
    <modelVersion>4.0.0</modelVersion>
    <parent>
        <groupId>org.apache.hadoop</groupId>
        <artifactId>gateway</artifactId>
        <version>0.1.0-SNAPSHOT</version>
    </parent>
    <artifactId>gateway-server</artifactId>

    <build>
        <resources>
            <resource>
                <directory>src/main/resources</directory>
                <filtering>true</filtering>
                <includes>
                    <include>build.properties</include>
                </includes>
            </resource>
            <resource>
                <directory>src/main/resources</directory>
                <filtering>false</filtering>
                <excludes>
                    <exclude>build.properties</exclude>
                </excludes>
            </resource>
        </resources>
    </build>

    <profiles>
        <profile>
            <id>release</id>
            <build>
                <plugins>
                    <plugin>
                        <groupId>org.apache.maven.plugins</groupId>
                        <artifactId>maven-shade-plugin</artifactId>
                        <version>2.0</version>
                        <configuration>
                            <transformers>
                                <transformer implementation="org.apache.maven.plugins.shade.resource.ServicesResourceTransformer"/>
                                <transformer implementation="org.apache.maven.plugins.shade.resource.ManifestResourceTransformer">
                                    <manifestEntries>
                                        <Main-Class>org.apache.hadoop.gateway.GatewayServer</Main-Class>
                                    </manifestEntries>
                                </transformer>
                            </transformers>
                            <!-- Excludes signed manifests -->
                            <filters>
                                <filter>
                                    <artifact>*:*</artifact>
                                    <excludes>
                                        <exclude>META-INF/*.SF</exclude>
                                        <exclude>META-INF/*.DSA</exclude>
                                        <exclude>META-INF/*.RSA</exclude>
                                    </excludes>
                                </filter>
                            </filters>
                        </configuration>
                        <executions>
                            <execution>
                                <phase>package</phase>
                                <goals>
                                    <goal>shade</goal>
                                </goals>
                            </execution>
                        </executions>
                    </plugin>
                </plugins>
            </build>
        </profile>
    </profiles>

    <dependencies>

        <dependency>
            <groupId>javax.servlet</groupId>
            <artifactId>javax.servlet-api</artifactId>
        </dependency>

        <dependency>
            <groupId>${gateway-group}</groupId>
            <artifactId>gateway-i18n</artifactId>
        </dependency>
        <dependency>
            <groupId>${gateway-group}</groupId>
            <artifactId>gateway-i18n-logging-log4j</artifactId>
        </dependency>
        <dependency>
            <groupId>${gateway-group}</groupId>
            <artifactId>gateway-util-urltemplate</artifactId>
        </dependency>
        <dependency>
            <groupId>${gateway-group}</groupId>
            <artifactId>gateway-spi</artifactId>
        </dependency>

        <dependency>
            <groupId>org.apache.hadoop</groupId>
            <artifactId>hadoop-core</artifactId>
        </dependency>
        <dependency>
            <groupId>org.apache.hadoop</groupId>
            <artifactId>hadoop-auth</artifactId>
        </dependency>

        <dependency>
            <groupId>org.slf4j</groupId>
            <artifactId>slf4j-api</artifactId>
        </dependency>

        <dependency>
            <groupId>org.eclipse.jetty</groupId>
            <artifactId>jetty-server</artifactId>
        </dependency>
        <dependency>
            <groupId>org.eclipse.jetty</groupId>
            <artifactId>jetty-servlet</artifactId>
        </dependency>
        <dependency>
            <groupId>org.eclipse.jetty</groupId>
            <artifactId>jetty-webapp</artifactId>
        </dependency>
        <dependency>
            <groupId>org.eclipse.jetty</groupId>
            <artifactId>jetty-jaspi</artifactId>
        </dependency>
        <dependency>
            <groupId>org.eclipse.jetty.aggregate</groupId>
            <artifactId>jetty-all</artifactId>
        </dependency>
        <dependency>
            <groupId>org.apache.geronimo.components</groupId>
            <artifactId>geronimo-jaspi</artifactId>
        </dependency>
        <dependency>
            <groupId>org.apache.geronimo.specs</groupId>
            <artifactId>geronimo-osgi-locator</artifactId>
        </dependency>

        <dependency>
            <groupId>org.apache.httpcomponents</groupId>
            <artifactId>httpclient</artifactId>
        </dependency>

        <dependency>
            <groupId>org.apache.shiro</groupId>
            <artifactId>shiro-web</artifactId>
        </dependency>

        <dependency>
            <groupId>commons-codec</groupId>
            <artifactId>commons-codec</artifactId>
        </dependency>

        <dependency>
            <groupId>org.apache.commons</groupId>
            <artifactId>commons-digester3</artifactId>
            <classifier>with-deps</classifier>
        </dependency>

        <dependency>
            <groupId>commons-cli</groupId>
            <artifactId>commons-cli</artifactId>
        </dependency>

        <!-- Spring 3 dependencies -->
        <dependency>
            <groupId>org.springframework</groupId>
            <artifactId>spring-core</artifactId>
        </dependency>

        <dependency>
            <groupId>org.springframework</groupId>
            <artifactId>spring-context</artifactId>
        </dependency>

        <dependency>
            <groupId>org.springframework</groupId>
            <artifactId>spring-web</artifactId>
        </dependency>

        <!-- Spring Security -->
        <dependency>
            <groupId>org.springframework.security</groupId>
            <artifactId>spring-security-core</artifactId>
        </dependency>

        <dependency>
            <groupId>org.springframework.security</groupId>
            <artifactId>spring-security-web</artifactId>
        </dependency>

        <dependency>
            <groupId>org.springframework.security</groupId>
            <artifactId>spring-security-config</artifactId>
        </dependency>
        <!-- LDAP -->
        <dependency>
            <groupId>org.springframework.security</groupId>
            <artifactId>spring-security-ldap</artifactId>
        </dependency>
        <dependency>
            <groupId>org.springframework.ldap</groupId>
            <artifactId>spring-ldap-core</artifactId>
        </dependency>
        <dependency>
            <groupId>org.springframework.ldap</groupId>
            <artifactId>spring-ldap-core-tiger</artifactId>
        </dependency>
        <dependency>
            <groupId>org.springframework.ldap</groupId>
            <artifactId>spring-ldap-odm</artifactId>
        </dependency>
        <dependency>
            <groupId>org.springframework.ldap</groupId>
            <artifactId>spring-ldap-ldif-core</artifactId>
        </dependency>
        <dependency>
            <groupId>org.springframework.ldap</groupId>
            <artifactId>spring-ldap-ldif-batch</artifactId>
        </dependency>

        <dependency>
            <groupId>org.jboss.shrinkwrap</groupId>
            <artifactId>shrinkwrap-api</artifactId>
        </dependency>
        <dependency>
            <groupId>org.jboss.shrinkwrap</groupId>
            <artifactId>shrinkwrap-impl-base</artifactId>
        </dependency>
        <dependency>
            <groupId>org.jboss.shrinkwrap.descriptors</groupId>
            <artifactId>shrinkwrap-descriptors-api-javaee</artifactId>
        </dependency>
        <dependency>
            <groupId>org.jboss.shrinkwrap.descriptors</groupId>
            <artifactId>shrinkwrap-descriptors-impl-javaee</artifactId>
        </dependency>

        <dependency>
            <groupId>org.apache.commons</groupId>
            <artifactId>commons-vfs2</artifactId>
        </dependency>
        <dependency>
            <groupId>commons-io</groupId>
            <artifactId>commons-io</artifactId>
        </dependency>

        <!-- ********** ********** ********** ********** ********** ********** -->
        <!-- ********** Test Dependencies                           ********** -->
        <!-- ********** ********** ********** ********** ********** ********** -->

        <dependency>
            <groupId>${gateway-group}</groupId>
            <artifactId>gateway-service-hdfs</artifactId>
            <scope>test</scope>
        </dependency>
        <dependency>
            <groupId>${gateway-group}</groupId>
            <artifactId>gateway-service-templeton</artifactId>
            <scope>test</scope>
        </dependency>
        <dependency>
            <groupId>${gateway-group}</groupId>
            <artifactId>gateway-provider-rewrite</artifactId>
            <scope>test</scope>
        </dependency>
        <dependency>
            <groupId>org.apache.hadoop</groupId>
            <artifactId>gateway-provider-security-shiro</artifactId>
            <scope>test</scope>
        </dependency>

        <dependency>
            <groupId>${gateway-group}</groupId>
            <artifactId>gateway-test-utils</artifactId>
            <scope>test</scope>
        </dependency>

        <dependency>
            <groupId>${gateway-group}</groupId>
            <artifactId>gateway-test-ldap</artifactId>
            <scope>test</scope>
        </dependency>

        <dependency>
            <groupId>org.eclipse.jetty</groupId>
            <artifactId>test-jetty-servlet</artifactId>
            <scope>test</scope>
        </dependency>

        <dependency>
            <groupId>org.hamcrest</groupId>
            <artifactId>hamcrest-core</artifactId>
            <scope>test</scope>
        </dependency>
        <dependency>
            <groupId>org.hamcrest</groupId>
            <artifactId>hamcrest-library</artifactId>
            <scope>test</scope>
        </dependency>

        <dependency>
            <groupId>com.jayway.restassured</groupId>
            <artifactId>rest-assured</artifactId>
            <scope>test</scope>
        </dependency>
        <dependency>
            <groupId>com.jayway.jsonpath</groupId>
            <artifactId>json-path</artifactId>
            <scope>test</scope>
        </dependency>
        <dependency>
            <groupId>com.jayway.jsonpath</groupId>
            <artifactId>json-path-assert</artifactId>
            <scope>test</scope>
        </dependency>

        <dependency>
            <groupId>org.xmlmatchers</groupId>
            <artifactId>xml-matchers</artifactId>
            <scope>test</scope>
        </dependency>

        <!-- This must be after restassured otherwise is messes up the hamcrest dependencies. -->
        <dependency>
            <groupId>junit</groupId>
            <artifactId>junit</artifactId>
            <scope>test</scope>
        </dependency>

        <dependency>
            <groupId>org.easymock</groupId>
            <artifactId>easymock</artifactId>
            <scope>test</scope>
        </dependency>

        <dependency>
            <groupId>org.apache.directory.server</groupId>
            <artifactId>apacheds-all</artifactId>
            <scope>test</scope>
            <exclusions>
                <exclusion>
                    <groupId>org.apache.directory.shared</groupId>
                    <artifactId>shared-ldap-schema</artifactId>
                </exclusion>
            </exclusions>
        </dependency>

        <dependency>
            <groupId>com.sun.jersey</groupId>
            <artifactId>jersey-server</artifactId>
            <scope>test</scope>
        </dependency>

        <dependency>
            <groupId>com.sun.jersey</groupId>
            <artifactId>jersey-servlet</artifactId>
            <scope>test</scope>
        </dependency>

        <dependency>
            <groupId>com.google.guava</groupId>
            <artifactId>guava</artifactId>
        </dependency>

        <dependency>
            <groupId>com.mycila.xmltool</groupId>
            <artifactId>xmltool</artifactId>
            <scope>test</scope>
        </dependency>

        <!--
        <dependency>
            <groupId>org.apache.hadoop</groupId>
            <artifactId>gateway-provider-security-spring</artifactId>
        </dependency>
        -->
<<<<<<< HEAD


=======
        <dependency>
            <groupId>org.apache.hadoop</groupId>
            <artifactId>gateway-provider-security-shiro</artifactId>
        </dependency>
				<dependency>
            <groupId>org.apache.hadoop</groupId>
            <artifactId>gateway-provider-identity-assertion-pseudo</artifactId>
        </dependency>
				<!-- dependency>
            <groupId>org.apache.hadoop</groupId>
            <artifactId>gateway-provider-security-hawk</artifactId>
        </dependency-->
>>>>>>> e5b8a2ec
    </dependencies>

</project><|MERGE_RESOLUTION|>--- conflicted
+++ resolved
@@ -395,23 +395,18 @@
             <artifactId>gateway-provider-security-spring</artifactId>
         </dependency>
         -->
-<<<<<<< HEAD
-
-
-=======
         <dependency>
             <groupId>org.apache.hadoop</groupId>
             <artifactId>gateway-provider-security-shiro</artifactId>
         </dependency>
-				<dependency>
+        <dependency>
             <groupId>org.apache.hadoop</groupId>
             <artifactId>gateway-provider-identity-assertion-pseudo</artifactId>
         </dependency>
-				<!-- dependency>
+        <!-- dependency>
             <groupId>org.apache.hadoop</groupId>
             <artifactId>gateway-provider-security-hawk</artifactId>
         </dependency-->
->>>>>>> e5b8a2ec
     </dependencies>
 
 </project>